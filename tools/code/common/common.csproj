--- conflicted
+++ resolved
@@ -17,11 +17,7 @@
     <PackageReference Include="Microsoft.OpenApi.Readers" Version="1.4.1" />
     <PackageReference Include="morelinq" Version="3.3.2" />
     <PackageReference Include="Polly.Contrib.WaitAndRetry" Version="1.1.1" />
-<<<<<<< HEAD
-    <PackageReference Include="System.IdentityModel.Tokens.Jwt" Version="6.35.0" />
-=======
     <PackageReference Include="System.IdentityModel.Tokens.Jwt" Version="6.34.0" />
->>>>>>> e01eddb8
     <PackageReference Include="System.Linq.Async" Version="6.0.1" />
   </ItemGroup>
 
