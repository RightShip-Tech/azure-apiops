apimServiceName: [your target environment apim instance name goes here]
namedValues:
  - name: [name goes here. e.g. environment or SearchEngineBackendURL. It doesn't have to exist in the target environment]
    displayName: [display name  goes here]
    value: [replacement value in the target environment. e.g. name value can be dev in dev environment and prod in the prod environment]
loggers:
    - name: [source environment app insight name goes here. e.g. apim-dev-insights]
      loggerType: applicationInsights
      description: [app insight description goes here]
      resourceId: "/subscriptions/[Azure subscription id for the target environment goes here]/resourceGroups/
                   [resource group name for the target environment goes here]/providers/microsoft.insights/components/
                   [target environment app insight name goes here. e.g. apim-prod-insights]"
      credentials:
        instrumentationKey: "destination environment namevalue key for the application insights goes here. You can use the display name to avoid hard coding the key here e.g. {{Logger-Credentials--62390d98217d201158b4bfb3}}. 
                             The assumption is that the namevalue key is already populated in the target environment. This happens automatically when you associate an application insight to your target apim instance"
      isBuffered: true
diagnostics:
   - name: applicationinsights
     verbosity: Error
     loggerId: "/subscriptions/[Azure subscription id for the target environment goes here]/resourceGroups/[resource group name for the target environment goes here]/
                   providers/Microsoft.ApiManagement/service/[apim instance name for the target environment goes here]/loggers/[source environment app insight name goes here]"
apis:
  - name: "[target api name to which you would like to apply application insights to. can be found under settings tab of the api]"
    diagnostics:
      - name: applicationinsights
        verbosity: Error
        loggerId: "/subscriptions/[Azure subscription id for the target environment goes here]/resourceGroups/[resource group name for the target environment goes here]/
<<<<<<< HEAD
                   providers/Microsoft.ApiManagement/service/[apim instance name for the target environment goes here]/loggers/[source environment app insight name goes here]"
=======
                   providers/Microsoft.ApiManagement/service/[apim instance name for the target environment goes here]/loggers/[target environment app insight name goes here. e.g. apim-prod-insights]"
>>>>>>> ea76dfde
        



        <|MERGE_RESOLUTION|>--- conflicted
+++ resolved
@@ -17,19 +17,15 @@
 diagnostics:
    - name: applicationinsights
      verbosity: Error
-     loggerId: "/subscriptions/[Azure subscription id for the target environment goes here]/resourceGroups/[resource group name for the target environment goes here]/
-                   providers/Microsoft.ApiManagement/service/[apim instance name for the target environment goes here]/loggers/[source environment app insight name goes here]"
+     loggerId: "/subscriptions/[Azure subscription id for the target environment goes here]/resourceGroups/[resource group name for the target environment goes here]
+        /providers/Microsoft.ApiManagement/service/[apim instance name for the target environment goes here]/loggers/[target environment app insight name goes here. e.g. apim-prod-insights]"
 apis:
   - name: "[target api name to which you would like to apply application insights to. can be found under settings tab of the api]"
     diagnostics:
       - name: applicationinsights
         verbosity: Error
-        loggerId: "/subscriptions/[Azure subscription id for the target environment goes here]/resourceGroups/[resource group name for the target environment goes here]/
-<<<<<<< HEAD
-                   providers/Microsoft.ApiManagement/service/[apim instance name for the target environment goes here]/loggers/[source environment app insight name goes here]"
-=======
-                   providers/Microsoft.ApiManagement/service/[apim instance name for the target environment goes here]/loggers/[target environment app insight name goes here. e.g. apim-prod-insights]"
->>>>>>> ea76dfde
+        loggerId: "/subscriptions/[Azure subscription id for the target environment goes here]/resourceGroups/[resource group name for the target environment goes here]
+        /providers/Microsoft.ApiManagement/service/[apim instance name for the target environment goes here]/loggers/[target environment app insight name goes here. e.g. apim-prod-insights]"
         
 
 
