--- conflicted
+++ resolved
@@ -20,11 +20,7 @@
      loggerId: "/subscriptions/[Azure subscription id for the target environment goes here]/resourceGroups/[resource group name for the target environment goes here]
         /providers/Microsoft.ApiManagement/service/[apim instance name for the target environment goes here]/loggers/[target environment app insight name goes here. e.g. apim-prod-insights]"
 apis:
-<<<<<<< HEAD
   - name: "[target api version & revision to apply application insights to e.g. 'my-api', 'my-api-v2', 'my-api-v2;rev=2']"
-=======
-  - name: "[target api name to which you would like to apply application insights to. can be found under settings tab of the api]"
->>>>>>> 2de0a676
     diagnostics:
       - name: applicationinsights
         verbosity: Error
